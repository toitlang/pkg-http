--- conflicted
+++ resolved
@@ -210,8 +210,7 @@
     else if request.path == "/hard_close_because_throw_after_headers":
       response_writer.headers.set "Content-Length" "2"
       response_writer.write "x"  // Only writes half the message.
-<<<<<<< HEAD
-      throw "** Expect a stack trace here caused by testing\n** that we close the connection on a throw"
+      throw "** Expect a stack trace here caused by testing: throws_after_headers **"
     else if request.path == "/post_json":
       response_writer.headers.set "Content-Type" "application/json"
       while data := request.body.read:
@@ -220,8 +219,5 @@
       response_writer.headers.set "Content-Type" "application/json"
       while data := request.body.read:
       response_writer.redirect http.STATUS_SEE_OTHER "http://localhost:$my_port/cat.png"
-=======
-      throw "** Expect a stack trace here caused by testing: throws_after_headers **"
->>>>>>> e9682230
     else:
       response_writer.write_headers http.STATUS_NOT_FOUND --message="Not Found"