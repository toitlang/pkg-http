--- conflicted
+++ resolved
@@ -2,13 +2,8 @@
 // Use of this source code is governed by an MIT-style license that can be
 // found in the LICENSE file.
 
-<<<<<<< HEAD
+import encoding.url
 import io
-=======
-import encoding.url
-import reader
-import writer
->>>>>>> fa226381
 
 import .headers
 import .chunked
@@ -88,17 +83,14 @@
 
   constructor.private_ .connection_ .body .method .path .version .headers:
 
-<<<<<<< HEAD
-  /**
-  The length of the body, if known.
-  */
-=======
   query -> url.QueryString:
     if not query_:
       query_ = url.QueryString.parse path
     return query_
 
->>>>>>> fa226381
+  /**
+  The length of the body, if known.
+  */
   content_length -> int?:
     return body.size
 
